// Copyright (c) 2022, Mysten Labs, Inc.
// SPDX-License-Identifier: Apache-2.0
use crate::authority::get_client;
use crate::messages::{create_publish_move_package_transaction, make_certificates};
use crate::test_account_keys;
use futures::StreamExt;
use move_package::BuildConfig;
use serde_json::json;
use std::collections::{HashMap, HashSet};
use std::path::PathBuf;
use std::sync::Arc;
use sui::client_commands::WalletContext;
use sui_config::ValidatorInfo;
use sui_core::authority::AuthorityState;
use sui_core::authority_client::AuthorityAPI;
use sui_json_rpc_types::{SuiParsedTransactionResponse, SuiTransactionResponse};
use sui_sdk::json::SuiJsonValue;
use sui_types::base_types::ObjectRef;
use sui_types::base_types::{ObjectID, SuiAddress, TransactionDigest};
use sui_types::batch::UpdateItem;
use sui_types::error::SuiResult;
use sui_types::messages::{
<<<<<<< HEAD
    ObjectInfoRequest, ObjectInfoResponse, Transaction, TransactionEffects, TransactionInfoResponse,
};
use sui_types::object::{Object, Owner};
use sui_types::SUI_FRAMEWORK_OBJECT_ID;
use tracing::debug;
=======
    BatchInfoRequest, BatchInfoResponseItem, Transaction, TransactionEffects,
    TransactionInfoResponse,
};
use sui_types::object::{Object, Owner};
use tokio::time::{sleep, Duration};
use tracing::{debug, info};
>>>>>>> 8bacd22f

pub async fn publish_package(
    gas_object: Object,
    path: PathBuf,
    configs: &[ValidatorInfo],
) -> ObjectRef {
    let effects = publish_package_for_effects(gas_object, path, configs).await;
    parse_package_ref(&effects).unwrap()
}

pub async fn publish_package_for_effects(
    gas_object: Object,
    path: PathBuf,
    configs: &[ValidatorInfo],
) -> TransactionEffects {
    let (sender, keypair) = test_account_keys().pop().unwrap();
    let transaction = create_publish_move_package_transaction(
        gas_object.compute_object_reference(),
        path,
        sender,
        &keypair,
    );
    submit_single_owner_transaction(transaction, configs).await
}

/// Helper function to publish the move package of a simple shared counter.
pub async fn publish_counter_package(gas_object: Object, configs: &[ValidatorInfo]) -> ObjectRef {
    let mut path = PathBuf::from(env!("CARGO_MANIFEST_DIR"));
    path.push("../../sui_programmability/examples/basics");
    publish_package(gas_object, path, configs).await
}

/// A helper function to publish basic package using gateway API
pub async fn publish_basics_package(context: &WalletContext, sender: SuiAddress) -> ObjectRef {
    let transaction = {
        let mut path = PathBuf::from(env!("CARGO_MANIFEST_DIR"));
        path.push("../../sui_programmability/examples/basics");

        let build_config = BuildConfig::default();
        let modules = sui_framework::build_move_package(&path, build_config).unwrap();

        let all_module_bytes = modules
            .iter()
            .map(|m| {
                let mut module_bytes = Vec::new();
                m.serialize(&mut module_bytes).unwrap();
                module_bytes
            })
            .collect();

        let data = context
            .gateway
            .transaction_builder()
            .publish(sender, all_module_bytes, None, 50000)
            .await
            .unwrap();

        let signature = context.keystore.sign(&sender, &data.to_bytes()).unwrap();
        Transaction::new(data, signature)
    };

    let resp = context
        .gateway
        .quorum_driver()
        .execute_transaction(transaction)
        .await
        .unwrap();

    if let Some(SuiParsedTransactionResponse::Publish(resp)) = resp.parsed_data {
        resp.package.to_object_ref()
    } else {
        panic!()
    }
}

/// A helper function to submit a move transaction using gateway API
pub async fn submit_move_transaction(
    context: &WalletContext,
    module: &'static str,
    function: &'static str,
    package_ref: ObjectRef,
    arguments: Vec<SuiJsonValue>,
    sender: SuiAddress,
    gas_object: Option<ObjectID>,
) -> SuiTransactionResponse {
    debug!(?package_ref, ?arguments, "move_transaction");

    let data = context
        .gateway
        .transaction_builder()
        .move_call(
            sender,
            package_ref.0,
            module,
            function,
            vec![], // type_args
            arguments,
            gas_object,
            50000,
        )
        .await
        .unwrap();

    let signature = context.keystore.sign(&sender, &data.to_bytes()).unwrap();
    let tx = Transaction::new(data, signature);

    context
        .gateway
        .quorum_driver()
        .execute_transaction(tx)
        .await
        .unwrap()
}

/// A helper function to publish the basics package and make counter objects
pub async fn publish_basics_package_and_make_counter(
    context: &WalletContext,
    sender: SuiAddress,
) -> (ObjectRef, ObjectID) {
    let package_ref = publish_basics_package(context, sender).await;

    debug!(?package_ref);

    let create_shared_obj_resp = submit_move_transaction(
        context,
        "counter",
        "create",
        package_ref,
        vec![],
        sender,
        None,
    )
    .await;

    let counter_id = create_shared_obj_resp.effects.created[0]
        .clone()
        .reference
        .object_id;
    debug!(?counter_id);
    (package_ref, counter_id)
}

pub async fn increment_counter(
    context: &WalletContext,
    sender: SuiAddress,
    gas_object: Option<ObjectID>,
    package_ref: ObjectRef,
    counter_id: ObjectID,
) -> SuiTransactionResponse {
    submit_move_transaction(
        context,
        "counter",
        "increment",
        package_ref,
        vec![SuiJsonValue::new(json!(counter_id.to_hex_literal())).unwrap()],
        sender,
        gas_object,
    )
    .await
}

/// Submit a certificate containing only owned-objects to all authorities.
pub async fn submit_single_owner_transaction(
    transaction: Transaction,
    configs: &[ValidatorInfo],
) -> TransactionEffects {
    let certificate = make_certificates(vec![transaction]).pop().unwrap();

    let mut responses = Vec::new();
    for config in configs {
        let client = get_client(config);
        let reply = client
            .handle_certificate(certificate.clone())
            .await
            .unwrap();
        responses.push(reply);
    }
    get_unique_effects(responses)
}

/// Keep submitting the certificates of a shared-object transaction until it is sequenced by
/// at least one consensus node. We use the loop since some consensus protocols (like Tusk)
/// may drop transactions. The certificate is submitted to every Sui authority.
pub async fn submit_shared_object_transaction(
    transaction: Transaction,
    configs: &[ValidatorInfo],
) -> SuiResult<TransactionEffects> {
    let certificate = make_certificates(vec![transaction]).pop().unwrap();

    let replies = loop {
        let futures: Vec<_> = configs
            .iter()
            .map(|config| {
                let client = get_client(config);
                let cert = certificate.clone();
                async move { client.handle_certificate(cert).await }
            })
            .collect();

        let replies: Vec<_> = futures::future::join_all(futures)
            .await
            .into_iter()
            // Remove all `FailedToHearBackFromConsensus` replies. Note that the original Sui error type
            // `SuiError::FailedToHearBackFromConsensus(..)` is lost when the message is sent through the
            // network (it is replaced by `RpcError`). As a result, the following filter doesn't work:
            // `.filter(|result| !matches!(result, Err(SuiError::FailedToHearBackFromConsensus(..))))`.
            .filter(|result| match result {
                Err(e) => !e.to_string().contains("deadline has elapsed"),
                _ => true,
            })
            .collect();

        if !replies.is_empty() {
            break replies;
        }
    };
    let replies: SuiResult<Vec<_>> = replies.into_iter().collect();
    replies.map(get_unique_effects)
}

pub fn get_unique_effects(replies: Vec<TransactionInfoResponse>) -> TransactionEffects {
    let mut all_effects = HashMap::new();
    for reply in replies {
        let effects = reply.signed_effects.unwrap().effects;
        all_effects.insert(effects.digest(), effects);
    }
    assert_eq!(all_effects.len(), 1);
    all_effects.into_values().next().unwrap()
}

/// Extract the package reference from a transaction effect. This is useful to deduce the
/// authority-created package reference after attempting to publish a new Move package.
pub fn parse_package_ref(effects: &TransactionEffects) -> Option<ObjectRef> {
    effects
        .created
        .iter()
        .find(|(_, owner)| matches!(owner, Owner::Immutable))
        .map(|(reference, _)| *reference)
}
<<<<<<< HEAD
/// Get the framework object
pub async fn get_framework_object(configs: &[ValidatorInfo]) -> Object {
    let mut responses = Vec::new();
    for config in configs {
        let client = get_client(config);
        let reply = client
            .handle_object_info_request(ObjectInfoRequest::latest_object_info_request(
                SUI_FRAMEWORK_OBJECT_ID,
                None,
            ))
            .await
            .unwrap();
        responses.push(reply);
    }
    extract_obj(responses)
}

pub fn extract_obj(replies: Vec<ObjectInfoResponse>) -> Object {
    let mut all_objects = HashSet::new();
    for reply in replies {
        all_objects.insert(reply.object_and_lock.unwrap().object);
    }
    assert_eq!(all_objects.len(), 1);
    all_objects.into_iter().next().unwrap()
=======

pub async fn wait_for_tx(wait_digest: TransactionDigest, state: Arc<AuthorityState>) {
    wait_for_all_txes(vec![wait_digest], state).await
}

pub async fn wait_for_all_txes(wait_digests: Vec<TransactionDigest>, state: Arc<AuthorityState>) {
    let mut wait_digests: HashSet<_> = wait_digests.iter().collect();

    let mut timeout = Box::pin(sleep(Duration::from_millis(15_000)));

    let mut max_seq = Some(0);

    let mut stream = Box::pin(
        state
            .handle_batch_streaming(BatchInfoRequest {
                start: max_seq,
                length: 1000,
            })
            .await
            .unwrap(),
    );

    loop {
        tokio::select! {
            _ = &mut timeout => panic!("wait_for_tx timed out"),

            items = &mut stream.next() => {
                match items {
                    // Upon receiving a batch
                    Some(Ok(BatchInfoResponseItem(UpdateItem::Batch(batch)) )) => {
                        max_seq = Some(batch.data().next_sequence_number);
                        info!(?max_seq, "Received Batch");
                    }
                    // Upon receiving a transaction digest we store it, if it is not processed already.
                    Some(Ok(BatchInfoResponseItem(UpdateItem::Transaction((_seq, digest))))) => {
                        info!(?digest, "Received Transaction");
                        if wait_digests.remove(&digest.transaction) {
                            info!(?digest, "Digest found");
                        }
                        if wait_digests.is_empty() {
                            info!(?digest, "all digests found");
                            break;
                        }
                    },

                    Some(Err( err )) => panic!("{}", err),
                    None => {
                        info!(?max_seq, "Restarting Batch");
                        stream = Box::pin(
                                state
                                    .handle_batch_streaming(BatchInfoRequest {
                                        start: max_seq,
                                        length: 1000,
                                    })
                                    .await
                                    .unwrap(),
                            );

                    }
                }
            },
        }
    }
>>>>>>> 8bacd22f
}<|MERGE_RESOLUTION|>--- conflicted
+++ resolved
@@ -20,20 +20,14 @@
 use sui_types::batch::UpdateItem;
 use sui_types::error::SuiResult;
 use sui_types::messages::{
-<<<<<<< HEAD
-    ObjectInfoRequest, ObjectInfoResponse, Transaction, TransactionEffects, TransactionInfoResponse,
+    BatchInfoRequest, BatchInfoResponseItem, ObjectInfoRequest, ObjectInfoResponse, Transaction,
+    TransactionEffects, TransactionInfoResponse,
 };
 use sui_types::object::{Object, Owner};
 use sui_types::SUI_FRAMEWORK_OBJECT_ID;
+use tokio::time::{sleep, Duration};
 use tracing::debug;
-=======
-    BatchInfoRequest, BatchInfoResponseItem, Transaction, TransactionEffects,
-    TransactionInfoResponse,
-};
-use sui_types::object::{Object, Owner};
-use tokio::time::{sleep, Duration};
-use tracing::{debug, info};
->>>>>>> 8bacd22f
+use tracing::info;
 
 pub async fn publish_package(
     gas_object: Object,
@@ -273,7 +267,7 @@
         .find(|(_, owner)| matches!(owner, Owner::Immutable))
         .map(|(reference, _)| *reference)
 }
-<<<<<<< HEAD
+
 /// Get the framework object
 pub async fn get_framework_object(configs: &[ValidatorInfo]) -> Object {
     let mut responses = Vec::new();
@@ -298,7 +292,7 @@
     }
     assert_eq!(all_objects.len(), 1);
     all_objects.into_iter().next().unwrap()
-=======
+}
 
 pub async fn wait_for_tx(wait_digest: TransactionDigest, state: Arc<AuthorityState>) {
     wait_for_all_txes(vec![wait_digest], state).await
@@ -362,5 +356,4 @@
             },
         }
     }
->>>>>>> 8bacd22f
 }